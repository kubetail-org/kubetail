--- conflicted
+++ resolved
@@ -114,7 +114,6 @@
 		cfg2, err := createKubeConfig(p2)
 		require.NoError(t, err)
 
-<<<<<<< HEAD
 		// Set environment
 		t.Setenv("KUBECONFIG", fmt.Sprintf("%s:%s", p1, p2))
 
@@ -198,12 +197,4 @@
 	compareMaps(t, expectedContexts, cfgActual.Contexts)
 
 	assert.Equal(t, cfg1.CurrentContext, cfgActual.CurrentContext)
-=======
-	// Check config
-	cfgActual := watcher.Get()
-	compareMaps(t, cfgExpected.Clusters, cfgActual.Clusters)
-	compareMaps(t, cfgExpected.AuthInfos, cfgActual.AuthInfos)
-	compareMaps(t, cfgExpected.Contexts, cfgActual.Contexts)
-	assert.Equal(t, cfgExpected.CurrentContext, cfgActual.CurrentContext)
->>>>>>> 0fd748b5
 }