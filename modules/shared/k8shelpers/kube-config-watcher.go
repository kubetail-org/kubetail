--- conflicted
+++ resolved
@@ -15,10 +15,6 @@
 package k8shelpers
 
 import (
-<<<<<<< HEAD
-=======
-	"fmt"
->>>>>>> 0fd748b5
 	"sync"
 	"time"
 
@@ -29,48 +25,20 @@
 	"k8s.io/client-go/tools/clientcmd/api"
 )
 
-const HOMEPATH_TILDE = "~"
-
 // Represents KubeConfigWatcher
 type KubeConfigWatcher struct {
-<<<<<<< HEAD
 	kubeConfig   *api.Config
 	loadingRules *clientcmd.ClientConfigLoadingRules
 	watcher      *fsnotify.Watcher
 	eventbus     evbus.Bus
 	mu           sync.RWMutex
-=======
-	kubeConfig *api.Config
-	watcher    *fsnotify.Watcher
-	eventbus   evbus.Bus
-	mu         sync.RWMutex
->>>>>>> 0fd748b5
 }
 
 // Creates new KubeConfigWatcher instance
 func NewKubeConfigWatcher(kubeconfigPath string) (*KubeConfigWatcher, error) {
-<<<<<<< HEAD
 	// Initialize loading rules (outsources kubeconfig file/env handling to clientcmd library)
 	loadingRules := clientcmd.NewDefaultClientConfigLoadingRules()
 	loadingRules.ExplicitPath = kubeconfigPath
-=======
-	// Use clientcmd to determine config paths (supports KUBECONFIG env var automatically)
-	loadingRules := clientcmd.NewDefaultClientConfigLoadingRules()
-	loadingRules.ExplicitPath = kubeconfigPath
-	files := loadingRules.GetLoadingPrecedence()
-
-	// TODO: Add support for multiple files
-	if len(files) == 0 {
-		return nil, fmt.Errorf("requires at least one config file path, found none")
-	}
-	pathname := files[0]
-
-	// Initialize kubeConfig
-	kubeConfig, err := clientcmd.LoadFromFile(pathname)
-	if err != nil {
-		return nil, err
-	}
->>>>>>> 0fd748b5
 
 	// Initialize watcher
 	watcher, err := fsnotify.NewWatcher()
@@ -78,7 +46,6 @@
 		return nil, err
 	}
 
-<<<<<<< HEAD
 	// Watch kubeconfig paths
 	for _, pathname := range loadingRules.GetLoadingPrecedence() {
 		err = watcher.Add(pathname)
@@ -86,25 +53,13 @@
 			watcher.Close()
 			return nil, err
 		}
-=======
-	// watch the kubeconfig path
-	err = watcher.Add(pathname)
-	if err != nil {
-		return nil, err
->>>>>>> 0fd748b5
 	}
 
 	// Initialize kube-config-watcher instance
 	w := &KubeConfigWatcher{
-<<<<<<< HEAD
 		loadingRules: loadingRules,
 		watcher:      watcher,
 		eventbus:     evbus.New(),
-=======
-		kubeConfig: kubeConfig,
-		watcher:    watcher,
-		eventbus:   evbus.New(),
->>>>>>> 0fd748b5
 	}
 
 	// Initialize config
@@ -164,39 +119,11 @@
 				return
 			}
 
-<<<<<<< HEAD
 			// Handle fsnotify Create, Write, Remove events
 			if fsEv.Op&(fsnotify.Create|fsnotify.Write|fsnotify.Remove) != 0 {
 				// Reset timer if it's already running
 				if debounceTimer != nil {
 					debounceTimer.Stop()
-=======
-			// Handle fsnotify events
-			switch {
-			case fsEv.Op&fsnotify.Create == fsnotify.Create:
-				// Load config
-				w.mu.Lock()
-				kubeConfig, err := clientcmd.LoadFromFile(fsEv.Name)
-				if err != nil {
-					w.mu.Unlock()
-					zlog.Error().Err(err).Caller().Send()
-					break
-				}
-				w.kubeConfig = kubeConfig
-				w.mu.Unlock()
-
-				// Publish event
-				w.eventbus.Publish("ADDED", kubeConfig)
-			case fsEv.Op&fsnotify.Write == fsnotify.Write:
-				// Load config
-				w.mu.Lock()
-				oldConfig := w.kubeConfig
-				newConfig, err := clientcmd.LoadFromFile(fsEv.Name)
-				if err != nil {
-					w.mu.Unlock()
-					zlog.Error().Err(err).Caller().Send()
-					break
->>>>>>> 0fd748b5
 				}
 
 				// Start a new timer
